--- conflicted
+++ resolved
@@ -3,16 +3,13 @@
 ### Features
 
 1. [17490](https://github.com/influxdata/influxdb/pull/17490): `influx config -`, to switch back to previous activated configuration
-<<<<<<< HEAD
-2. [17595](https://github.com/influxdata/influxdb/pull/17595): Add -f (--file) option to `influx query` and `influx task` commands
-=======
 1. [17581](https://github.com/influxdata/influxdb/pull/17581): Introduce new navigation menu
+1. [17595](https://github.com/influxdata/influxdb/pull/17595): Add -f (--file) option to `influx query` and `influx task` commands
 
 ### Bug Fixes
 
 1. [17612](https://github.com/influxdata/influxdb/pull/17612): Fix card size and layout jank in dashboards index view
 1. [17651](https://github.com/influxdata/influxdb/pull/17651): Fix check graph font and lines defaulting to black causing graph to be unreadable
->>>>>>> dd432360
 
 ### UI Improvements
 
